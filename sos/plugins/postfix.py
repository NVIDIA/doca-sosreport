--- conflicted
+++ resolved
@@ -12,12 +12,8 @@
 ## along with this program; if not, write to the Free Software
 ## Foundation, Inc., 675 Mass Ave, Cambridge, MA 02139, USA.
 
-<<<<<<< HEAD
-from sos.plugins import Plugin, RedHatPlugin
-=======
 from sos.plugins import Plugin, RedHatPlugin, DebianPlugin, UbuntuPlugin
 from os.path import exists
->>>>>>> abb7c298
 
 class Postfix(Plugin):
     """mail server related information
@@ -30,10 +26,7 @@
         self.add_copy_specs([
             "/etc/postfix/main.cf",
             "/etc/postfix/master.cf"])
-<<<<<<< HEAD
         self.add_cmd_output("postconf")
-=======
-        self.add_cmd_output("/usr/sbin/postconf")
 
 class RedHatPostfix(Postfix, RedHatPlugin):
     """mail server related information for RedHat based distributions
@@ -54,5 +47,4 @@
 
     def setup(self):
         super(DebianPostfix, self).setup()
-        self.add_copy_spec("/etc/postfix/dynamicmaps.cf")
->>>>>>> abb7c298
+        self.add_copy_spec("/etc/postfix/dynamicmaps.cf")