--- conflicted
+++ resolved
@@ -12,21 +12,15 @@
 ## along with this program; if not, write to the Free Software
 ## Foundation, Inc., 675 Mass Ave, Cambridge, MA 02139, USA.
 
-<<<<<<< HEAD
-from sos.plugins import Plugin, RedHatPlugin
-=======
 from sos.plugins import Plugin, RedHatPlugin, DebianPlugin, UbuntuPlugin
 from os.path import exists
->>>>>>> abb7c298
 
 class Pxe(Plugin):
     """PXE related information
     """
 
-<<<<<<< HEAD
-    option_list = [("tftpboot", 'gathers content in /tftpboot', 'slow', False)]
-    files = ('pxeos',)
-=======
+    option_list = [("tftpboot", 'gathers content from the tftpboot path',
+                        'slow', False)]
     plugin_name = "pxe"
 
 
@@ -35,21 +29,15 @@
     """
 
     files = ('/usr/sbin/pxeos',)
->>>>>>> abb7c298
     packages = ('system-config-netboot-cmd',)
 
-    option_list = [("tftpboot", 'gathers content in /tftpboot', 'slow', False)]
-
     def setup(self):
-<<<<<<< HEAD
-        self.add_cmd_output("pxeos -l")
-=======
         super(RedHatPxe, self).setup()
         self.add_cmd_output("/usr/sbin/pxeos -l")
->>>>>>> abb7c298
         self.add_copy_spec("/etc/dhcpd.conf")
         if self.get_option("tftpboot"):
             self.add_copy_spec("/tftpboot")
+
 
 class DebianPxe(Pxe, DebianPlugin, UbuntuPlugin):
     """PXE related information for Ubuntu based distributions
@@ -57,8 +45,6 @@
 
     packages = ('tftpd-hpa',)
 
-    option_list = [("tftpboot", 'gathers content in /var/lib/tftpboot', 'slow', False)]
-
     def setup(self):
         super(DebianPxe, self).setup()
         self.add_copy_spec("/etc/dhcp/dhcpd.conf")
